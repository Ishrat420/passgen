--- conflicted
+++ resolved
@@ -552,11 +552,7 @@
 
   if (!filtered.length) {
     const emptyItem = document.createElement('li');
-<<<<<<< HEAD
-    emptyItem.className = 'history-list__empty';
-=======
     emptyItem.className = 'history-item history-item--empty';
->>>>>>> a670c672
     emptyItem.textContent = filter ? 'No matching results.' : 'No recipes saved yet.';
     list.appendChild(emptyItem);
     updateStorageInfo();
