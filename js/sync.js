import { exportRegistrySnapshot, importRegistrySnapshot } from './storage.js';

const QUICK_PREFIX = 'PGENQUICK-';
const PAYLOAD_VERSION = 2;
const QUICK_KDF_ITERATIONS = 200000;
const QUICK_MIN_PASSPHRASE_LENGTH = 16;
const textEncoder = new TextEncoder();
const textDecoder = new TextDecoder();

const quickState = {
  passphrase: '',
  payload: '',
  stats: null
};

let currentMode = 'send';
let isPreparingQuickBundle = false;
let quickScannerDetector = null;
let quickScannerStream = null;
let quickScannerFrameId = 0;
let isQuickScannerActive = false;

export function initSyncUI({ refreshHistoryList, updateStorageInfo } = {}) {
  const syncBtn = document.getElementById('syncBtn');
  const modal = document.getElementById('syncModal');
  if (!syncBtn || !modal) return;

  const closeBtn = modal.querySelector('.sync-modal__close');
  const modeButtons = Array.from(modal.querySelectorAll('.sync-mode__btn'));

  const quickSendPanel = document.getElementById('syncQuickSendPanel');
  const quickReceivePanel = document.getElementById('syncQuickReceivePanel');
  const quickCanvas = document.getElementById('syncQuickQr');
  const quickPassphraseLabel = document.getElementById('syncQuickPassphrase');
  const quickPassphraseInput = document.getElementById('syncQuickPassphraseInput');
  const quickPayloadTextarea = document.getElementById('syncQuickPayload');
  const quickInputTextarea = document.getElementById('syncQuickInput');
  const quickStatus = document.getElementById('syncQuickStatus');
  const quickImportStatus = document.getElementById('syncQuickImportStatus');

  const quickCopyPassphraseBtn = document.getElementById('syncQuickCopyPassphraseBtn');
  const quickRegenerateBtn = document.getElementById('syncQuickRegenerateBtn');
  const quickCopyPayloadBtn = document.getElementById('syncCopyQuickPayloadBtn');
  const quickImportBtn = document.getElementById('syncQuickImportBtn');
  const quickScanBtn = document.getElementById('syncQuickScanBtn');
<<<<<<< HEAD
  const quickScanFileInput = document.getElementById('syncQuickScanFile');
=======
>>>>>>> a42698ec
  const quickScanner = document.getElementById('syncQuickScanner');
  const quickScannerCloseBtn = document.getElementById('syncQuickScannerClose');
  const quickScannerVideo = document.getElementById('syncQuickScannerVideo');
  const quickScannerStatus = document.getElementById('syncQuickScannerStatus');
<<<<<<< HEAD

  const quickScanCanvas = document.createElement('canvas');
  const quickScanContext = quickScanCanvas.getContext('2d');
=======
>>>>>>> a42698ec

  function switchMode(mode) {
    currentMode = mode;
    modeButtons.forEach(button => {
      const isActive = button.dataset.mode === mode;
      button.classList.toggle('sync-mode__btn--active', isActive);
      button.setAttribute('aria-selected', isActive ? 'true' : 'false');
    });

    if (mode === 'receive') {
      quickSendPanel?.classList.add('hidden');
      quickReceivePanel?.classList.remove('hidden');
      clearQuickReceiveUi();
    } else {
      quickReceivePanel?.classList.add('hidden');
      quickSendPanel?.classList.remove('hidden');
      clearQuickReceiveUi();
      if (!quickState.payload) {
        void prepareQuickBundle();
      }
    }
  }

  function handleKeydown(event) {
    if (event.key !== 'Escape') return;
    if (isQuickScannerOpen()) {
      closeQuickScanner();
      return;
    }
    closeModal();
  }

  function openModal(defaultMode = 'send') {
    modal.classList.remove('hidden');
    document.body.classList.add('sync-modal-open');
    document.addEventListener('keydown', handleKeydown);
    currentMode = defaultMode;
    resetQuickState();
    clearQuickSendUi();
    clearQuickReceiveUi();
    switchMode(defaultMode);
  }

  function closeModal() {
    modal.classList.add('hidden');
    document.body.classList.remove('sync-modal-open');
    document.removeEventListener('keydown', handleKeydown);
    closeQuickScanner({ silent: true, restoreFocus: false });
    resetQuickState();
    clearQuickSendUi();
    clearQuickReceiveUi();
  }

  function clearQuickSendUi() {
    if (quickPassphraseLabel) quickPassphraseLabel.textContent = '——————';
    if (quickPayloadTextarea) quickPayloadTextarea.value = '';
    if (quickStatus) {
      quickStatus.textContent = '';
      quickStatus.className = 'sync-status';
    }
    if (quickCanvas) clearCanvas(quickCanvas);
  }

  function clearQuickReceiveUi() {
    if (quickPassphraseInput) quickPassphraseInput.value = '';
    if (quickInputTextarea) quickInputTextarea.value = '';
    if (quickImportStatus) {
      quickImportStatus.textContent = '';
      quickImportStatus.className = 'sync-status';
    }
    closeQuickScanner({ silent: true, restoreFocus: false });
  }

  async function prepareQuickBundle({ regenerate = false } = {}) {
    if (!quickSendPanel) return;
    if (isPreparingQuickBundle) return;
    isPreparingQuickBundle = true;

    if (quickStatus) {
      quickStatus.textContent = 'Preparing encrypted bundle…';
      quickStatus.className = 'sync-status';
    }

    try {
      const snapshot = await exportRegistrySnapshot();
      const stats = snapshot;
      let displayPassphrase = quickState.passphrase;
      if (!displayPassphrase || regenerate) {
        displayPassphrase = generateQuickPassphrase();
      }

      const compactPassphrase = ensureQuickPassphrase(displayPassphrase);
      const payload = await encodeQuickPayload(snapshot, compactPassphrase);

      quickState.passphrase = formatQuickPassphrase(compactPassphrase);
      quickState.payload = payload;
      quickState.stats = stats;

      if (quickPassphraseLabel) {
        quickPassphraseLabel.textContent = quickState.passphrase;
      }
      if (quickPayloadTextarea) {
        quickPayloadTextarea.value = payload;
      }
      await renderQrCode(quickCanvas, payload);

      if (quickStatus) {
        if (stats && stats.sites) {
          const versions = countVersions(stats);
          quickStatus.textContent = `Bundle includes ${stats.sites} site${stats.sites === 1 ? '' : 's'} and ${versions} version${versions === 1 ? '' : 's'}. Share only after the receiver confirms the passphrase.`;
          quickStatus.className = 'sync-status sync-status--success';
        } else {
          quickStatus.textContent = 'No registry entries yet. The passphrase still protects future syncs.';
          quickStatus.className = 'sync-status';
        }
      }
    } catch (error) {
      if (quickStatus) {
        quickStatus.textContent = `Failed to prepare bundle: ${error.message}`;
        quickStatus.className = 'sync-status sync-status--error';
      }
      if (quickCanvas) clearCanvas(quickCanvas);
    } finally {
      isPreparingQuickBundle = false;
    }
  }

  async function handleCopyQuickPassphrase() {
    if (!quickState.passphrase) return;
    await copyToClipboard(quickState.passphrase, quickCopyPassphraseBtn);
  }

  async function handleCopyQuickPayload() {
    if (!quickState.payload) return;
    await copyToClipboard(quickState.payload, quickCopyPayloadBtn);
  }

  function handleQuickRegenerate() {
    void prepareQuickBundle({ regenerate: true });
  }

  async function handleQuickImport() {
    if (!quickInputTextarea || !quickPassphraseInput) return;
<<<<<<< HEAD

    const rawPassphrase = quickPassphraseInput.value;
    let compactPassphrase;
    try {
      compactPassphrase = ensureQuickPassphrase(rawPassphrase);
    } catch (error) {
      updateQuickImportStatus(error.message, true);
      return;
    }

    const rawPayload = quickInputTextarea.value.trim();
    if (!rawPayload) {
      updateQuickImportStatus('Paste the encrypted bundle from the sender.', true);
      return;
    }

    let envelope;
    try {
      envelope = decodeQuickPayload(rawPayload);
    } catch (error) {
      updateQuickImportStatus(error.message, true);
      return;
    }

    try {
      const snapshot = await decryptQuickPayload(envelope, compactPassphrase);
      const { importedSites, importedVersions } = await importRegistrySnapshot(snapshot);
      updateQuickImportStatus(`✅ Imported ${importedVersions} version${importedVersions === 1 ? '' : 's'} across ${importedSites} site${importedSites === 1 ? '' : 's'}.`, false);
      quickInputTextarea.value = '';
      quickPassphraseInput.value = '';

      if (typeof refreshHistoryList === 'function') {
        const searchValue = document.getElementById('searchHistory')?.value?.trim() || '';
        await refreshHistoryList(searchValue);
      }
      if (typeof updateStorageInfo === 'function') {
        await updateStorageInfo();
      }
    } catch (error) {
      updateQuickImportStatus(`❌ Import failed: ${error.message}`, true);
    }
  }

  function isQuickScannerOpen() {
    return quickScanner && !quickScanner.classList.contains('hidden');
  }

  async function handleQuickScan() {
    const liveScanSupported = supportsQuickLiveScan();

    if (liveScanSupported) {
      if (!quickScanner || !quickScannerVideo || !quickScannerStatus) {
        updateQuickImportStatus('Scanner unavailable. Paste the bundle manually.', true);
        return;
      }

      if (isQuickScannerActive) return;

      try {
        if (!quickScannerDetector) {
          quickScannerDetector = new window.BarcodeDetector({ formats: ['qr_code'] });
        }
      } catch (error) {
        quickScannerDetector = null;
      }

      if (!quickScannerDetector) {
        updateQuickImportStatus('QR scanning is not supported in this browser. Paste the bundle manually.', true);
        return;
      }

      try {
        quickScannerStatus.textContent = 'Opening camera…';
        quickScanner.classList.remove('hidden');
        quickScannerVideo.srcObject = null;
        quickScannerStream = await navigator.mediaDevices.getUserMedia({ video: { facingMode: 'environment' } });
        quickScannerVideo.srcObject = quickScannerStream;
        isQuickScannerActive = true;
        await quickScannerVideo.play();
        quickScannerStatus.textContent = 'Align the QR code within the frame.';
        quickScannerCloseBtn?.focus();
        quickScannerFrameId = requestAnimationFrame(scanQuickFrame);
      } catch (error) {
        closeQuickScanner({ silent: true });
        updateQuickImportStatus('Camera permission denied. Paste the bundle manually.', true);
      }
      return;
    }

    if (supportsQuickImageScan()) {
      if (!quickScanFileInput) {
        updateQuickImportStatus('Scanner unavailable. Paste the bundle manually.', true);
        return;
      }
      updateQuickImportStatus('Capture a photo of the QR code to import automatically.', false);
      quickScanFileInput.value = '';
      quickScanFileInput.click();
      return;
    }

    updateQuickImportStatus('QR scanning is not supported in this browser. Paste the bundle manually.', true);
  }

  async function scanQuickFrame() {
    if (!isQuickScannerActive || !quickScannerDetector || !quickScannerVideo) return;

    if (quickScannerVideo.readyState < 2) {
      quickScannerFrameId = requestAnimationFrame(scanQuickFrame);
      return;
    }

    try {
      const barcodes = await quickScannerDetector.detect(quickScannerVideo);
      const hit = barcodes.find(code => typeof code.rawValue === 'string' && code.rawValue.trim().length > 0);
      if (hit) {
        const value = hit.rawValue.trim();
        if (quickInputTextarea) {
          quickInputTextarea.value = value;
        }
        updateQuickImportStatus('Encrypted bundle captured from QR. Confirm the passphrase, then import.', false);
        closeQuickScanner();
        return;
      }
      quickScannerStatus.textContent = 'Hold steady—scanning…';
    } catch (error) {
      quickScannerStatus.textContent = 'Unable to read QR yet. Adjust lighting or distance.';
    }

    quickScannerFrameId = requestAnimationFrame(scanQuickFrame);
  }

  function closeQuickScanner({ silent = false, restoreFocus = true } = {}) {
    if (!quickScanner) return;
    if (quickScannerFrameId) {
      cancelAnimationFrame(quickScannerFrameId);
      quickScannerFrameId = 0;
    }
    if (quickScannerVideo) {
      try {
        quickScannerVideo.pause();
      } catch (error) {
        // ignore pause errors
      }
      quickScannerVideo.srcObject = null;
    }
    if (quickScannerStream) {
      quickScannerStream.getTracks().forEach(track => track.stop());
      quickScannerStream = null;
    }
    isQuickScannerActive = false;
    quickScanner.classList.add('hidden');
    if (!silent && quickScannerStatus) {
      quickScannerStatus.textContent = 'Allow camera access and point it at the sender QR.';
    }
    if (restoreFocus && quickScanBtn && !quickScanBtn.disabled) {
      quickScanBtn.focus();
    }
  }

  async function handleQuickScanFileChange(event) {
    const input = event.target;
    if (!input || !input.files || input.files.length === 0) return;

    const [file] = input.files;
    input.value = '';

    if (!file) return;

    if (typeof window === 'undefined' || typeof window.jsQR !== 'function' || !quickScanContext) {
      updateQuickImportStatus('QR scanning is not supported in this browser. Paste the bundle manually.', true);
      return;
    }

    if (typeof URL === 'undefined' || typeof URL.createObjectURL !== 'function') {
      updateQuickImportStatus('QR scanning is not supported in this browser. Paste the bundle manually.', true);
      return;
    }

    updateQuickImportStatus('Processing photo…', false);

    const imageUrl = URL.createObjectURL(file);
    try {
      const image = await loadImage(imageUrl);
      const width = image.naturalWidth || image.width;
      const height = image.naturalHeight || image.height;

      if (!width || !height) {
        throw new Error('Missing image dimensions');
      }

      quickScanCanvas.width = width;
      quickScanCanvas.height = height;
      quickScanContext.drawImage(image, 0, 0, width, height);

      const imageData = quickScanContext.getImageData(0, 0, width, height);
      const result = window.jsQR(
        imageData.data,
        imageData.width,
        imageData.height,
        { inversionAttempts: 'attemptBoth' }
      );

      if (result && typeof result.data === 'string' && result.data.trim()) {
        if (quickInputTextarea) {
          quickInputTextarea.value = result.data.trim();
        }
        updateQuickImportStatus('Encrypted bundle captured from photo. Confirm the passphrase, then import.', false);
      } else {
        updateQuickImportStatus('Could not read a QR code from the selected image. Try again or paste manually.', true);
      }
    } catch (error) {
      updateQuickImportStatus('Failed to process the selected image. Try again or paste manually.', true);
    } finally {
      quickScanContext?.clearRect(0, 0, quickScanCanvas.width, quickScanCanvas.height);
      if (typeof URL !== 'undefined' && typeof URL.revokeObjectURL === 'function') {
        URL.revokeObjectURL(imageUrl);
      }
=======

    const rawPassphrase = quickPassphraseInput.value;
    let compactPassphrase;
    try {
      compactPassphrase = ensureQuickPassphrase(rawPassphrase);
    } catch (error) {
      updateQuickImportStatus(error.message, true);
      return;
    }

    const rawPayload = quickInputTextarea.value.trim();
    if (!rawPayload) {
      updateQuickImportStatus('Paste the encrypted bundle from the sender.', true);
      return;
    }

    let envelope;
    try {
      envelope = decodeQuickPayload(rawPayload);
    } catch (error) {
      updateQuickImportStatus(error.message, true);
      return;
    }

    try {
      const snapshot = await decryptQuickPayload(envelope, compactPassphrase);
      const { importedSites, importedVersions } = await importRegistrySnapshot(snapshot);
      updateQuickImportStatus(`✅ Imported ${importedVersions} version${importedVersions === 1 ? '' : 's'} across ${importedSites} site${importedSites === 1 ? '' : 's'}.`, false);
      quickInputTextarea.value = '';
      quickPassphraseInput.value = '';

      if (typeof refreshHistoryList === 'function') {
        const searchValue = document.getElementById('searchHistory')?.value?.trim() || '';
        await refreshHistoryList(searchValue);
      }
      if (typeof updateStorageInfo === 'function') {
        await updateStorageInfo();
      }
    } catch (error) {
      updateQuickImportStatus(`❌ Import failed: ${error.message}`, true);
    }
  }

  function isQuickScannerOpen() {
    return quickScanner && !quickScanner.classList.contains('hidden');
  }

  async function handleQuickScan() {
    if (!quickScanner || !quickScannerVideo || !quickScannerStatus) return;

    if (!navigator.mediaDevices || typeof navigator.mediaDevices.getUserMedia !== 'function') {
      updateQuickImportStatus('Camera access is not available in this browser. Paste the bundle manually.', true);
      return;
    }

    try {
      if (!quickScannerDetector && typeof window !== 'undefined' && 'BarcodeDetector' in window) {
        quickScannerDetector = new window.BarcodeDetector({ formats: ['qr_code'] });
      }
    } catch (error) {
      quickScannerDetector = null;
    }

    if (!quickScannerDetector) {
      updateQuickImportStatus('QR scanning is not supported in this browser. Paste the bundle manually.', true);
      return;
    }

    if (isQuickScannerActive) return;

    try {
      quickScannerStatus.textContent = 'Opening camera…';
      quickScanner.classList.remove('hidden');
      quickScannerVideo.srcObject = null;
      quickScannerStream = await navigator.mediaDevices.getUserMedia({ video: { facingMode: 'environment' } });
      quickScannerVideo.srcObject = quickScannerStream;
      isQuickScannerActive = true;
      await quickScannerVideo.play();
      quickScannerStatus.textContent = 'Align the QR code within the frame.';
      quickScannerCloseBtn?.focus();
      quickScannerFrameId = requestAnimationFrame(scanQuickFrame);
    } catch (error) {
      closeQuickScanner({ silent: true });
      updateQuickImportStatus('Camera permission denied. Paste the bundle manually.', true);
    }
  }

  async function scanQuickFrame() {
    if (!isQuickScannerActive || !quickScannerDetector || !quickScannerVideo) return;

    if (quickScannerVideo.readyState < 2) {
      quickScannerFrameId = requestAnimationFrame(scanQuickFrame);
      return;
    }

    try {
      const barcodes = await quickScannerDetector.detect(quickScannerVideo);
      const hit = barcodes.find(code => typeof code.rawValue === 'string' && code.rawValue.trim().length > 0);
      if (hit) {
        const value = hit.rawValue.trim();
        if (quickInputTextarea) {
          quickInputTextarea.value = value;
        }
        updateQuickImportStatus('Encrypted bundle captured from QR. Confirm the passphrase, then import.', false);
        closeQuickScanner();
        return;
      }
      quickScannerStatus.textContent = 'Hold steady—scanning…';
    } catch (error) {
      quickScannerStatus.textContent = 'Unable to read QR yet. Adjust lighting or distance.';
>>>>>>> a42698ec
    }

<<<<<<< HEAD
=======
    quickScannerFrameId = requestAnimationFrame(scanQuickFrame);
  }

  function closeQuickScanner({ silent = false, restoreFocus = true } = {}) {
    if (!quickScanner) return;
    if (quickScannerFrameId) {
      cancelAnimationFrame(quickScannerFrameId);
      quickScannerFrameId = 0;
    }
    if (quickScannerVideo) {
      try {
        quickScannerVideo.pause();
      } catch (error) {
        // ignore pause errors
      }
      quickScannerVideo.srcObject = null;
    }
    if (quickScannerStream) {
      quickScannerStream.getTracks().forEach(track => track.stop());
      quickScannerStream = null;
    }
    isQuickScannerActive = false;
    quickScanner.classList.add('hidden');
    if (!silent && quickScannerStatus) {
      quickScannerStatus.textContent = 'Allow camera access and point it at the sender QR.';
    }
    if (restoreFocus && quickScanBtn && !quickScanBtn.disabled) {
      quickScanBtn.focus();
    }
  }

>>>>>>> a42698ec
  function updateQuickImportStatus(message, isError) {
    if (!quickImportStatus) return;
    quickImportStatus.textContent = message;
    quickImportStatus.className = `sync-status${isError ? ' sync-status--error' : ' sync-status--success'}`;
  }

  function resetQuickState() {
    quickState.passphrase = '';
    quickState.payload = '';
    quickState.stats = null;
  }

  syncBtn.addEventListener('click', () => openModal('send'));
  closeBtn?.addEventListener('click', closeModal);
  modal.addEventListener('click', event => {
    if (event.target !== modal) return;
    if (isQuickScannerOpen()) {
      closeQuickScanner();
      return;
    }
    closeModal();
  });
  modeButtons.forEach(button => button.addEventListener('click', () => switchMode(button.dataset.mode)));
<<<<<<< HEAD
  const canAttemptLiveScan = supportsQuickLiveScan();
  const canAttemptImageScan = supportsQuickImageScan();

  if (quickScanBtn) {
    if (!canAttemptLiveScan && !canAttemptImageScan) {
      quickScanBtn.disabled = true;
      quickScanBtn.title = 'QR scanning is not supported in this browser.';
    } else if (!canAttemptLiveScan) {
      quickScanBtn.title = 'Live camera scanning unavailable. Capture a photo instead.';
    }
=======
  const canAttemptScan =
    typeof navigator !== 'undefined' &&
    !!(navigator.mediaDevices && typeof navigator.mediaDevices.getUserMedia === 'function') &&
    typeof window !== 'undefined' &&
    'BarcodeDetector' in window;

  if (quickScanBtn && !canAttemptScan) {
    quickScanBtn.disabled = true;
    quickScanBtn.title = 'QR scanning is not supported in this browser.';
>>>>>>> a42698ec
  }

  quickCopyPassphraseBtn?.addEventListener('click', handleCopyQuickPassphrase);
  quickRegenerateBtn?.addEventListener('click', handleQuickRegenerate);
  quickCopyPayloadBtn?.addEventListener('click', handleCopyQuickPayload);
  quickImportBtn?.addEventListener('click', handleQuickImport);
  quickScanBtn?.addEventListener('click', handleQuickScan);
<<<<<<< HEAD
  quickScanFileInput?.addEventListener('change', handleQuickScanFileChange);
=======
>>>>>>> a42698ec
  quickScannerCloseBtn?.addEventListener('click', () => closeQuickScanner());
  quickScanner?.addEventListener('click', event => {
    if (event.target === quickScanner) {
      closeQuickScanner();
    }
  });
<<<<<<< HEAD

  function supportsQuickLiveScan() {
    return (
      typeof navigator !== 'undefined' &&
      !!(navigator.mediaDevices && typeof navigator.mediaDevices.getUserMedia === 'function') &&
      typeof window !== 'undefined' &&
      'BarcodeDetector' in window
    );
  }

  function supportsQuickImageScan() {
    return (
      typeof window !== 'undefined' &&
      typeof window.URL !== 'undefined' &&
      typeof window.URL.createObjectURL === 'function' &&
      typeof window.Image === 'function' &&
      typeof window.jsQR === 'function' &&
      !!quickScanContext
    );
  }
}

=======
}

>>>>>>> a42698ec
function countVersions(stats) {
  if (!stats || !Array.isArray(stats.entries)) return 0;
  return stats.entries.reduce((total, entry) => total + (entry.versions?.length || 0), 0);
}

<<<<<<< HEAD
function loadImage(url) {
  return new Promise((resolve, reject) => {
    const image = new Image();
    image.onload = () => resolve(image);
    image.onerror = () => reject(new Error('Image failed to load'));
    image.src = url;
  });
}

=======
>>>>>>> a42698ec
async function encodeQuickPayload(snapshot, passphrase) {
  const salt = crypto.getRandomValues(new Uint8Array(16));
  const iv = crypto.getRandomValues(new Uint8Array(12));
  const aesKey = await deriveQuickAesKey(passphrase, salt, QUICK_KDF_ITERATIONS);
  const plaintext = textEncoder.encode(JSON.stringify(snapshot));
  const ciphertext = new Uint8Array(await crypto.subtle.encrypt({ name: 'AES-GCM', iv }, aesKey, plaintext));

  const envelope = {
    v: PAYLOAD_VERSION,
    t: 'quick',
    iter: QUICK_KDF_ITERATIONS,
    salt: toBase64(salt),
    iv: toBase64(iv),
    c: toBase64(ciphertext)
  };

  return `${QUICK_PREFIX}${encodeText(JSON.stringify(envelope))}`;
}

function decodeQuickPayload(payload) {
  const cleaned = payload.trim();
  if (!cleaned.startsWith(QUICK_PREFIX)) {
    throw new Error('Payload is not a quick transfer bundle.');
  }

  const encoded = cleaned.slice(QUICK_PREFIX.length).replace(/\s+/g, '');
  let json;
  try {
    json = decodeText(encoded);
  } catch (error) {
    throw new Error('Payload data is corrupted or incomplete.');
  }

  let envelope;
  try {
    envelope = JSON.parse(json);
  } catch (error) {
    throw new Error('Failed to parse payload JSON.');
  }

  if (!envelope || envelope.v !== PAYLOAD_VERSION || envelope.t !== 'quick') {
    throw new Error('Payload is not a quick transfer bundle.');
  }

  return envelope;
}

async function deriveQuickAesKey(passphrase, saltBytes, iterations) {
  const passphraseBytes = textEncoder.encode(passphrase);
  const baseKey = await crypto.subtle.importKey('raw', passphraseBytes, 'PBKDF2', false, ['deriveBits']);
  const bits = await crypto.subtle.deriveBits(
    {
      name: 'PBKDF2',
      hash: 'SHA-256',
      salt: saltBytes,
      iterations
    },
    baseKey,
    256
  );
  return crypto.subtle.importKey('raw', bits, { name: 'AES-GCM', length: 256 }, false, ['encrypt', 'decrypt']);
}

async function decryptQuickPayload(envelope, passphrase) {
  if (!envelope || envelope.t !== 'quick') {
    throw new Error('Payload is not a quick transfer bundle.');
  }
  if (!envelope.salt || !envelope.iv || !envelope.c) {
    throw new Error('Payload missing encryption fields.');
  }

  const salt = fromBase64(envelope.salt);
  const iv = fromBase64(envelope.iv);
  const ciphertext = fromBase64(envelope.c);
  const iterations = typeof envelope.iter === 'number' && envelope.iter > 0 ? envelope.iter : QUICK_KDF_ITERATIONS;
  const aesKey = await deriveQuickAesKey(passphrase, salt, iterations);

  try {
    const decrypted = await crypto.subtle.decrypt({ name: 'AES-GCM', iv }, aesKey, ciphertext);
    return JSON.parse(textDecoder.decode(new Uint8Array(decrypted)));
  } catch (error) {
    throw new Error('Unable to decrypt payload. Double-check the passphrase and try again.');
  }
}

function ensureQuickPassphrase(value) {
  const compact = compactQuickPassphrase(value);
  if (compact.length < QUICK_MIN_PASSPHRASE_LENGTH) {
    throw new Error(`Passphrase must include at least ${QUICK_MIN_PASSPHRASE_LENGTH} characters (four groups).`);
  }
  return compact;
}

function compactQuickPassphrase(value) {
  return (value || '').replace(/[^0-9A-Z]/gi, '').toUpperCase();
}

function formatQuickPassphrase(compact) {
  return compact.match(/.{1,4}/g)?.join('-') || compact;
}

function generateQuickPassphrase() {
  const bytes = crypto.getRandomValues(new Uint8Array(10));
  const compact = base32Encode(bytes).slice(0, QUICK_MIN_PASSPHRASE_LENGTH);
  return formatQuickPassphrase(compact);
}

async function renderQrCode(canvas, value) {
  if (!canvas) return;
  if (!value) {
    clearCanvas(canvas);
    return;
  }

  if (
    typeof QRCode === 'undefined' ||
    typeof QRCode.toCanvas !== 'function' ||
    typeof QRCode.create !== 'function'
  ) {
    const context = canvas.getContext('2d');
    if (context) {
      context.clearRect(0, 0, canvas.width || 220, canvas.height || 220);
      context.font = '14px monospace';
      context.fillText('QR unavailable', 10, 20);
    }
    return;
  }

  const config = selectQrRenderConfig(value);

  return new Promise((resolve, reject) => {
    QRCode.toCanvas(
      canvas,
      value,
      { width: 320, margin: 6, minScale: 5, errorCorrectionLevel: 'Q' },
      error => {
        if (error) {
          reject(error);
          return;
        }
        canvas.dataset.qrModules = String(config.moduleCount);
        canvas.dataset.qrLevel = config.errorCorrectionLevel;
        if (typeof canvas.setAttribute === 'function') {
          canvas.setAttribute(
            'aria-label',
            `QR code with ${config.moduleCount}×${config.moduleCount} modules using ${config.errorCorrectionLevel}-level error correction`
          );
        }
        resolve();
      }
    );
  });
}

function selectQrRenderConfig(value) {
  const levels = ['M', 'Q', 'L'];
  const maxDenseModules = 135;
  const maxCanvasSize = 640;
  const configs = [];
  let lastError = null;

  for (const level of levels) {
    try {
      const qr = QRCode.create(value, { errorCorrectionLevel: level });
      const moduleCount = qr.getModuleCount();
      configs.push({ level, moduleCount });
      if (moduleCount <= maxDenseModules) {
        break;
      }
    } catch (error) {
      lastError = error;
    }
  }

  if (!configs.length) {
    if (lastError && /code length overflow/i.test(lastError.message)) {
      throw new Error('Payload exceeds the maximum QR capacity. Copy the payload instead.');
    }
    throw lastError || new Error('Unable to encode payload.');
  }

  const selected =
    configs.find(config => config.moduleCount <= maxDenseModules) || configs[configs.length - 1];

  let margin = selected.moduleCount > 120 ? 6 : 5;
  let preferredScale = 6;

  if (selected.moduleCount > 150) {
    preferredScale = 4;
  } else if (selected.moduleCount > 110) {
    preferredScale = 5;
  }

  const totalModules = selected.moduleCount + margin * 2;
  const maxScale = Math.max(4, Math.floor(maxCanvasSize / totalModules));
  const scale = Math.max(4, Math.min(preferredScale, maxScale));

  return {
    margin,
    scale,
    errorCorrectionLevel: selected.level,
    moduleCount: selected.moduleCount
  };
}

function clearCanvas(canvas) {
  const context = canvas.getContext('2d');
  if (context) {
    context.clearRect(0, 0, canvas.width || 220, canvas.height || 220);
  }
  if (canvas.dataset) {
    delete canvas.dataset.qrModules;
    delete canvas.dataset.qrLevel;
  }
  if (typeof canvas.removeAttribute === 'function') {
    canvas.removeAttribute('aria-label');
  }
}

let syncToastTimer = null;

function showSyncToast(message, { tone = 'error', duration = 4000 } = {}) {
  const toast = document.getElementById('syncToast');
  if (!toast) return;

  toast.textContent = message;
  toast.classList.remove('sync-toast--success', 'sync-toast--error');
  toast.classList.add(tone === 'success' ? 'sync-toast--success' : 'sync-toast--error');
  toast.classList.add('sync-toast--visible');

  clearTimeout(syncToastTimer);
  syncToastTimer = setTimeout(() => {
    toast.classList.remove('sync-toast--visible');
  }, duration);
}

async function copyToClipboard(value, button) {
  if (!navigator.clipboard || typeof navigator.clipboard.writeText !== 'function') {
    showSyncToast('Clipboard access is unavailable. Please copy the payload manually.', { tone: 'error' });
    if (button) {
      const original = button.textContent;
      button.textContent = 'Copy unavailable';
      setTimeout(() => {
        button.textContent = original;
      }, 2500);
    }
    return;
  }

  try {
    await navigator.clipboard.writeText(value);
    if (button) {
      button.classList.add('sync-actions__success');
      const original = button.textContent;
      button.textContent = 'Copied!';
      setTimeout(() => {
        button.classList.remove('sync-actions__success');
        button.textContent = original;
      }, 2500);
    }
  } catch (error) {
    showSyncToast('Failed to copy to clipboard. Please copy the payload manually.', { tone: 'error' });
    if (button) {
      const original = button.textContent;
      button.textContent = 'Copy failed';
      setTimeout(() => {
        button.textContent = original;
      }, 2500);
    }
  }
}

function encodeText(value) {
  const bytes = textEncoder.encode(value);
  return base32Encode(bytes);
}

function decodeText(value) {
  const sanitized = value.replace(/\s+/g, '');
  const base32Candidate = sanitized.toUpperCase();
  if (base32Pattern.test(base32Candidate)) {
    try {
      const decoded = base32Decode(base32Candidate);
      return textDecoder.decode(decoded);
    } catch (error) {
      // Fall through to legacy decoding on failure.
    }
  }

  const binary = atob(sanitized);
  const percentEncoded = Array.from(binary)
    .map(char => `%${char.charCodeAt(0).toString(16).padStart(2, '0')}`)
    .join('');
  return decodeURIComponent(percentEncoded);
}

const base32Alphabet = '0123456789ABCDEFGHJKMNPQRSTVWXYZ';
const base32Lookup = base32Alphabet.split('').reduce((lookup, char, index) => {
  lookup[char] = index;
  return lookup;
}, {});
const base32Pattern = /^[0-9A-Z]+$/;

function base32Encode(bytes) {
  if (!bytes || !bytes.length) return '';

  let output = '';
  let buffer = 0;
  let bitsLeft = 0;

  for (let i = 0; i < bytes.length; i += 1) {
    buffer = (buffer << 8) | bytes[i];
    bitsLeft += 8;

    while (bitsLeft >= 5) {
      bitsLeft -= 5;
      output += base32Alphabet[(buffer >> bitsLeft) & 0x1f];
    }
  }

  if (bitsLeft > 0) {
    output += base32Alphabet[(buffer << (5 - bitsLeft)) & 0x1f];
  }

  return output;
}

function base32Decode(value) {
  if (!value) return new Uint8Array(0);

  let buffer = 0;
  let bitsLeft = 0;
  const bytes = [];

  for (let i = 0; i < value.length; i += 1) {
    const char = value[i];
    const val = base32Lookup[char];
    if (val === undefined) {
      throw new Error(`Invalid base32 character: ${char}`);
    }

    buffer = (buffer << 5) | val;
    bitsLeft += 5;

    if (bitsLeft >= 8) {
      bitsLeft -= 8;
      bytes.push((buffer >> bitsLeft) & 0xff);
    }
  }

  const mask = (1 << bitsLeft) - 1;
  if (bitsLeft > 0 && (buffer & mask) !== 0) {
    throw new Error('Excess padding bits detected in base32 input.');
  }

  return new Uint8Array(bytes);
}

function toBase64(buffer) {
  const bytes = buffer instanceof ArrayBuffer ? new Uint8Array(buffer) : buffer;
  let binary = '';
  bytes.forEach(byte => {
    binary += String.fromCharCode(byte);
  });
  return btoa(binary);
}

function fromBase64(value) {
  const binary = atob(value);
  const bytes = new Uint8Array(binary.length);
  for (let i = 0; i < binary.length; i += 1) {
    bytes[i] = binary.charCodeAt(i);
  }
  return bytes;
}<|MERGE_RESOLUTION|>--- conflicted
+++ resolved
@@ -43,20 +43,14 @@
   const quickCopyPayloadBtn = document.getElementById('syncCopyQuickPayloadBtn');
   const quickImportBtn = document.getElementById('syncQuickImportBtn');
   const quickScanBtn = document.getElementById('syncQuickScanBtn');
-<<<<<<< HEAD
   const quickScanFileInput = document.getElementById('syncQuickScanFile');
-=======
->>>>>>> a42698ec
   const quickScanner = document.getElementById('syncQuickScanner');
   const quickScannerCloseBtn = document.getElementById('syncQuickScannerClose');
   const quickScannerVideo = document.getElementById('syncQuickScannerVideo');
   const quickScannerStatus = document.getElementById('syncQuickScannerStatus');
-<<<<<<< HEAD
 
   const quickScanCanvas = document.createElement('canvas');
   const quickScanContext = quickScanCanvas.getContext('2d');
-=======
->>>>>>> a42698ec
 
   function switchMode(mode) {
     currentMode = mode;
@@ -200,7 +194,6 @@
 
   async function handleQuickImport() {
     if (!quickInputTextarea || !quickPassphraseInput) return;
-<<<<<<< HEAD
 
     const rawPassphrase = quickPassphraseInput.value;
     let compactPassphrase;
@@ -418,154 +411,8 @@
       if (typeof URL !== 'undefined' && typeof URL.revokeObjectURL === 'function') {
         URL.revokeObjectURL(imageUrl);
       }
-=======
-
-    const rawPassphrase = quickPassphraseInput.value;
-    let compactPassphrase;
-    try {
-      compactPassphrase = ensureQuickPassphrase(rawPassphrase);
-    } catch (error) {
-      updateQuickImportStatus(error.message, true);
-      return;
-    }
-
-    const rawPayload = quickInputTextarea.value.trim();
-    if (!rawPayload) {
-      updateQuickImportStatus('Paste the encrypted bundle from the sender.', true);
-      return;
-    }
-
-    let envelope;
-    try {
-      envelope = decodeQuickPayload(rawPayload);
-    } catch (error) {
-      updateQuickImportStatus(error.message, true);
-      return;
-    }
-
-    try {
-      const snapshot = await decryptQuickPayload(envelope, compactPassphrase);
-      const { importedSites, importedVersions } = await importRegistrySnapshot(snapshot);
-      updateQuickImportStatus(`✅ Imported ${importedVersions} version${importedVersions === 1 ? '' : 's'} across ${importedSites} site${importedSites === 1 ? '' : 's'}.`, false);
-      quickInputTextarea.value = '';
-      quickPassphraseInput.value = '';
-
-      if (typeof refreshHistoryList === 'function') {
-        const searchValue = document.getElementById('searchHistory')?.value?.trim() || '';
-        await refreshHistoryList(searchValue);
-      }
-      if (typeof updateStorageInfo === 'function') {
-        await updateStorageInfo();
-      }
-    } catch (error) {
-      updateQuickImportStatus(`❌ Import failed: ${error.message}`, true);
-    }
-  }
-
-  function isQuickScannerOpen() {
-    return quickScanner && !quickScanner.classList.contains('hidden');
-  }
-
-  async function handleQuickScan() {
-    if (!quickScanner || !quickScannerVideo || !quickScannerStatus) return;
-
-    if (!navigator.mediaDevices || typeof navigator.mediaDevices.getUserMedia !== 'function') {
-      updateQuickImportStatus('Camera access is not available in this browser. Paste the bundle manually.', true);
-      return;
-    }
-
-    try {
-      if (!quickScannerDetector && typeof window !== 'undefined' && 'BarcodeDetector' in window) {
-        quickScannerDetector = new window.BarcodeDetector({ formats: ['qr_code'] });
-      }
-    } catch (error) {
-      quickScannerDetector = null;
-    }
-
-    if (!quickScannerDetector) {
-      updateQuickImportStatus('QR scanning is not supported in this browser. Paste the bundle manually.', true);
-      return;
-    }
-
-    if (isQuickScannerActive) return;
-
-    try {
-      quickScannerStatus.textContent = 'Opening camera…';
-      quickScanner.classList.remove('hidden');
-      quickScannerVideo.srcObject = null;
-      quickScannerStream = await navigator.mediaDevices.getUserMedia({ video: { facingMode: 'environment' } });
-      quickScannerVideo.srcObject = quickScannerStream;
-      isQuickScannerActive = true;
-      await quickScannerVideo.play();
-      quickScannerStatus.textContent = 'Align the QR code within the frame.';
-      quickScannerCloseBtn?.focus();
-      quickScannerFrameId = requestAnimationFrame(scanQuickFrame);
-    } catch (error) {
-      closeQuickScanner({ silent: true });
-      updateQuickImportStatus('Camera permission denied. Paste the bundle manually.', true);
-    }
-  }
-
-  async function scanQuickFrame() {
-    if (!isQuickScannerActive || !quickScannerDetector || !quickScannerVideo) return;
-
-    if (quickScannerVideo.readyState < 2) {
-      quickScannerFrameId = requestAnimationFrame(scanQuickFrame);
-      return;
-    }
-
-    try {
-      const barcodes = await quickScannerDetector.detect(quickScannerVideo);
-      const hit = barcodes.find(code => typeof code.rawValue === 'string' && code.rawValue.trim().length > 0);
-      if (hit) {
-        const value = hit.rawValue.trim();
-        if (quickInputTextarea) {
-          quickInputTextarea.value = value;
-        }
-        updateQuickImportStatus('Encrypted bundle captured from QR. Confirm the passphrase, then import.', false);
-        closeQuickScanner();
-        return;
-      }
-      quickScannerStatus.textContent = 'Hold steady—scanning…';
-    } catch (error) {
-      quickScannerStatus.textContent = 'Unable to read QR yet. Adjust lighting or distance.';
->>>>>>> a42698ec
-    }
-
-<<<<<<< HEAD
-=======
-    quickScannerFrameId = requestAnimationFrame(scanQuickFrame);
-  }
-
-  function closeQuickScanner({ silent = false, restoreFocus = true } = {}) {
-    if (!quickScanner) return;
-    if (quickScannerFrameId) {
-      cancelAnimationFrame(quickScannerFrameId);
-      quickScannerFrameId = 0;
-    }
-    if (quickScannerVideo) {
-      try {
-        quickScannerVideo.pause();
-      } catch (error) {
-        // ignore pause errors
-      }
-      quickScannerVideo.srcObject = null;
-    }
-    if (quickScannerStream) {
-      quickScannerStream.getTracks().forEach(track => track.stop());
-      quickScannerStream = null;
-    }
-    isQuickScannerActive = false;
-    quickScanner.classList.add('hidden');
-    if (!silent && quickScannerStatus) {
-      quickScannerStatus.textContent = 'Allow camera access and point it at the sender QR.';
-    }
-    if (restoreFocus && quickScanBtn && !quickScanBtn.disabled) {
-      quickScanBtn.focus();
-    }
-  }
-
->>>>>>> a42698ec
+    }
+
   function updateQuickImportStatus(message, isError) {
     if (!quickImportStatus) return;
     quickImportStatus.textContent = message;
@@ -589,7 +436,6 @@
     closeModal();
   });
   modeButtons.forEach(button => button.addEventListener('click', () => switchMode(button.dataset.mode)));
-<<<<<<< HEAD
   const canAttemptLiveScan = supportsQuickLiveScan();
   const canAttemptImageScan = supportsQuickImageScan();
 
@@ -600,17 +446,6 @@
     } else if (!canAttemptLiveScan) {
       quickScanBtn.title = 'Live camera scanning unavailable. Capture a photo instead.';
     }
-=======
-  const canAttemptScan =
-    typeof navigator !== 'undefined' &&
-    !!(navigator.mediaDevices && typeof navigator.mediaDevices.getUserMedia === 'function') &&
-    typeof window !== 'undefined' &&
-    'BarcodeDetector' in window;
-
-  if (quickScanBtn && !canAttemptScan) {
-    quickScanBtn.disabled = true;
-    quickScanBtn.title = 'QR scanning is not supported in this browser.';
->>>>>>> a42698ec
   }
 
   quickCopyPassphraseBtn?.addEventListener('click', handleCopyQuickPassphrase);
@@ -618,17 +453,13 @@
   quickCopyPayloadBtn?.addEventListener('click', handleCopyQuickPayload);
   quickImportBtn?.addEventListener('click', handleQuickImport);
   quickScanBtn?.addEventListener('click', handleQuickScan);
-<<<<<<< HEAD
   quickScanFileInput?.addEventListener('change', handleQuickScanFileChange);
-=======
->>>>>>> a42698ec
   quickScannerCloseBtn?.addEventListener('click', () => closeQuickScanner());
   quickScanner?.addEventListener('click', event => {
     if (event.target === quickScanner) {
       closeQuickScanner();
     }
   });
-<<<<<<< HEAD
 
   function supportsQuickLiveScan() {
     return (
@@ -651,16 +482,11 @@
   }
 }
 
-=======
-}
-
->>>>>>> a42698ec
 function countVersions(stats) {
   if (!stats || !Array.isArray(stats.entries)) return 0;
   return stats.entries.reduce((total, entry) => total + (entry.versions?.length || 0), 0);
 }
 
-<<<<<<< HEAD
 function loadImage(url) {
   return new Promise((resolve, reject) => {
     const image = new Image();
@@ -670,8 +496,6 @@
   });
 }
 
-=======
->>>>>>> a42698ec
 async function encodeQuickPayload(snapshot, passphrase) {
   const salt = crypto.getRandomValues(new Uint8Array(16));
   const iv = crypto.getRandomValues(new Uint8Array(12));
