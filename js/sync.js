import { exportRegistrySnapshot, importRegistrySnapshot } from './storage.js';

<<<<<<< HEAD
const SYNC_PREFIX = 'PGENSYNC-';
const QUICK_PREFIX = 'PGENQUICK-';
const LEGACY_SYNC_PREFIXES = ['PGENSYNC:', 'passgen-sync:'];
=======
const SYNC_PREFIX = 'PGENSYNC:';
const LEGACY_SYNC_PREFIXES = ['passgen-sync:'];
>>>>>>> d0fa1153
const PAYLOAD_VERSION = 2;
const QUICK_KDF_ITERATIONS = 200000;
const QUICK_MIN_PASSPHRASE_LENGTH = 16;
const textEncoder = new TextEncoder();
const textDecoder = new TextDecoder();

const sendState = {
  keyPair: null,
  sessionId: '',
  snapshot: null,
  stats: null,
  code: '',
  offerPayload: '',
  finalPayload: ''
};

const receiveState = {
  keyPair: null,
  sessionId: '',
  secretBytes: null,
  code: '',
  responsePayload: ''
};

let isPreparingOffer = false;
let isPreparingQuickBundle = false;

const quickState = {
  passphrase: '',
  payload: '',
  stats: null
};

let currentFlow = 'pair';
let currentMode = 'send';

export function initSyncUI({ refreshHistoryList, updateStorageInfo } = {}) {
  const syncBtn = document.getElementById('syncBtn');
  const modal = document.getElementById('syncModal');
  if (!syncBtn || !modal) return;

  const closeBtn = modal.querySelector('.sync-modal__close');
  const flowButtons = Array.from(modal.querySelectorAll('.sync-flow__btn'));
  const modeButtons = Array.from(modal.querySelectorAll('.sync-mode__btn'));
  const sendPanel = document.getElementById('syncSendPanel');
  const receivePanel = document.getElementById('syncReceivePanel');
  const quickSendPanel = document.getElementById('syncQuickSendPanel');
  const quickReceivePanel = document.getElementById('syncQuickReceivePanel');
  const regenerateBtn = document.getElementById('syncRegenerateBtn');
  const copyOfferBtn = document.getElementById('syncCopyOfferBtn');
  const copyFinalBtn = document.getElementById('syncCopyFinalBtn');
  const copyResponseBtn = document.getElementById('syncCopyResponseBtn');
  const processResponseBtn = document.getElementById('syncProcessResponseBtn');
  const processOfferBtn = document.getElementById('syncProcessOfferBtn');
  const importBtn = document.getElementById('syncImportBtn');

  const offerTextarea = document.getElementById('syncOfferPayload');
  const responseInput = document.getElementById('syncResponseInput');
  const finalTextarea = document.getElementById('syncFinalPayload');
  const sendStatus = document.getElementById('syncSendStatus');
  const responseTextarea = document.getElementById('syncResponsePayload');
  const offerInput = document.getElementById('syncOfferInput');
  const finalInput = document.getElementById('syncFinalInput');
  const confirmCodeInput = document.getElementById('syncCodeConfirm');
  const importStatus = document.getElementById('syncImportStatus');
  const sessionCodeLabel = document.getElementById('syncSessionCode');
  const receiverCodeLabel = document.getElementById('syncReceiverCode');
  const offerCanvas = document.getElementById('syncOfferQr');
  const finalCanvas = document.getElementById('syncFinalQr');
  const responseCanvas = document.getElementById('syncResponseQr');
  const quickCanvas = document.getElementById('syncQuickQr');

  const quickPassphraseLabel = document.getElementById('syncQuickPassphrase');
  const quickPassphraseInput = document.getElementById('syncQuickPassphraseInput');
  const quickPayloadTextarea = document.getElementById('syncQuickPayload');
  const quickInputTextarea = document.getElementById('syncQuickInput');
  const quickStatus = document.getElementById('syncQuickStatus');
  const quickImportStatus = document.getElementById('syncQuickImportStatus');

  const quickCopyPassphraseBtn = document.getElementById('syncQuickCopyPassphraseBtn');
  const quickRegenerateBtn = document.getElementById('syncQuickRegenerateBtn');
  const quickCopyPayloadBtn = document.getElementById('syncCopyQuickPayloadBtn');
  const quickImportBtn = document.getElementById('syncQuickImportBtn');

  flowButtons.forEach(button => {
    const isActive = button.dataset.flow === currentFlow;
    button.classList.toggle('sync-flow__btn--active', isActive);
    button.setAttribute('aria-selected', isActive ? 'true' : 'false');
  });

  function switchMode(mode) {
    currentMode = mode;
    modeButtons.forEach(button => {
      const isActive = button.dataset.mode === mode;
      button.classList.toggle('sync-mode__btn--active', isActive);
      if (isActive) {
        button.setAttribute('aria-selected', 'true');
      } else {
        button.setAttribute('aria-selected', 'false');
      }
    });

    if (currentFlow === 'quick') {
      sendPanel?.classList.add('hidden');
      receivePanel?.classList.add('hidden');
      if (mode === 'receive') {
        quickSendPanel?.classList.add('hidden');
        quickReceivePanel?.classList.remove('hidden');
        clearQuickReceiveUi();
      } else {
        quickReceivePanel?.classList.add('hidden');
        quickSendPanel?.classList.remove('hidden');
        if (!quickState.payload) {
          void prepareQuickBundle();
        }
      }
      return;
    }

    quickSendPanel?.classList.add('hidden');
    quickReceivePanel?.classList.add('hidden');

    if (mode === 'receive') {
      sendPanel?.classList.add('hidden');
      receivePanel?.classList.remove('hidden');
      resetSendState();
      clearSendUi();
      if (importStatus) {
        importStatus.textContent = '';
        importStatus.className = 'sync-status';
      }
      clearReceiveUi();
    } else {
      receivePanel?.classList.add('hidden');
      sendPanel?.classList.remove('hidden');
      resetReceiveState();
      clearReceiveUi();
      void prepareSendOffer();
    }
  }

  function switchFlow(flow) {
    const changed = currentFlow !== flow;
    currentFlow = flow;
    flowButtons.forEach(button => {
      const isActive = button.dataset.flow === flow;
      button.classList.toggle('sync-flow__btn--active', isActive);
      button.setAttribute('aria-selected', isActive ? 'true' : 'false');
    });

    if (!changed) {
      switchMode(currentMode);
      return;
    }

    if (flow === 'quick') {
      resetSendState();
      clearSendUi();
      resetReceiveState();
      clearReceiveUi();
      resetQuickState();
      clearQuickSendUi();
      clearQuickReceiveUi();
    } else {
      resetQuickState();
      clearQuickSendUi();
      clearQuickReceiveUi();
    }

    switchMode(currentMode);
  }

  function handleKeydown(event) {
    if (event.key === 'Escape') closeModal();
  }

  function openModal(defaultMode = 'send') {
    modal.classList.remove('hidden');
    document.body.classList.add('sync-modal-open');
    document.addEventListener('keydown', handleKeydown);
    currentMode = defaultMode;
    switchFlow(currentFlow);
  }

  function closeModal() {
    modal.classList.add('hidden');
    document.body.classList.remove('sync-modal-open');
    document.removeEventListener('keydown', handleKeydown);
    resetSendState();
    resetReceiveState();
    resetQuickState();
    clearSendUi();
    clearReceiveUi();
    clearQuickSendUi();
    clearQuickReceiveUi();
    currentFlow = 'pair';
    currentMode = 'send';
  }

  function clearSendUi() {
    if (offerTextarea) offerTextarea.value = '';
    if (responseInput) responseInput.value = '';
    if (finalTextarea) finalTextarea.value = '';
    if (sessionCodeLabel) sessionCodeLabel.textContent = '———';
    if (sendStatus) {
      sendStatus.textContent = '';
      sendStatus.className = 'sync-status';
    }
    if (offerCanvas) clearCanvas(offerCanvas);
    if (finalCanvas) clearCanvas(finalCanvas);
  }

  function clearReceiveUi() {
    if (offerInput) offerInput.value = '';
    if (responseTextarea) responseTextarea.value = '';
    if (finalInput) finalInput.value = '';
    if (receiverCodeLabel) receiverCodeLabel.textContent = '———';
    if (confirmCodeInput) confirmCodeInput.value = '';
    if (importStatus) {
      importStatus.textContent = '';
      importStatus.className = 'sync-status';
    }
    if (responseCanvas) clearCanvas(responseCanvas);
  }

  function clearQuickSendUi() {
    if (quickPassphraseLabel) quickPassphraseLabel.textContent = '——————';
    if (quickPayloadTextarea) quickPayloadTextarea.value = '';
    if (quickStatus) {
      quickStatus.textContent = '';
      quickStatus.className = 'sync-status';
    }
    if (quickCanvas) clearCanvas(quickCanvas);
  }

  function clearQuickReceiveUi() {
    if (quickPassphraseInput) quickPassphraseInput.value = '';
    if (quickInputTextarea) quickInputTextarea.value = '';
    if (quickImportStatus) {
      quickImportStatus.textContent = '';
      quickImportStatus.className = 'sync-status';
    }
  }

  async function prepareSendOffer() {
    if (isPreparingOffer) return;
    isPreparingOffer = true;
    resetSendState();
    clearSendUi();

    try {
      const snapshot = await exportRegistrySnapshot();
      const stats = snapshot;
      const keyPair = await crypto.subtle.generateKey(
        { name: 'ECDH', namedCurve: 'P-256' },
        false,
        ['deriveBits', 'deriveKey']
      );
      const publicKeyBytes = new Uint8Array(await crypto.subtle.exportKey('raw', keyPair.publicKey));
      const sessionId = generateSessionId();

      const offerEnvelope = {
        v: PAYLOAD_VERSION,
        t: 'offer',
        session: sessionId,
        senderPub: toBase64(publicKeyBytes),
        meta: {
          exportedAt: snapshot.exportedAt,
          sites: snapshot.sites,
          versions: countVersions(snapshot)
        }
      };

      const encodedOffer = encodeEnvelope(offerEnvelope);

      sendState.keyPair = keyPair;
      sendState.sessionId = sessionId;
      sendState.snapshot = snapshot;
      sendState.stats = stats;
      sendState.offerPayload = encodedOffer;

      if (offerTextarea) offerTextarea.value = encodedOffer;
      await renderQrCode(offerCanvas, encodedOffer);

      if (sendStatus) {
        if (stats && stats.sites) {
          const versions = countVersions(stats);
          sendStatus.textContent = `Offering ${stats.sites} site${stats.sites === 1 ? '' : 's'} with ${versions} version${versions === 1 ? '' : 's'}.`;
        } else {
          sendStatus.textContent = 'No registry entries yet. You can still pair to prepare for future syncs.';
        }
        sendStatus.className = 'sync-status';
      }
    } catch (error) {
      if (sendStatus) {
        sendStatus.textContent = `Failed to prepare offer: ${error.message}`;
        sendStatus.className = 'sync-status sync-status--error';
      }
    } finally {
      isPreparingOffer = false;
    }
  }

  async function prepareQuickBundle({ regenerate = false } = {}) {
    if (!quickSendPanel) return;
    if (isPreparingQuickBundle) return;
    isPreparingQuickBundle = true;

    if (quickStatus) {
      quickStatus.textContent = 'Preparing encrypted bundle…';
      quickStatus.className = 'sync-status';
    }

    try {
      const snapshot = await exportRegistrySnapshot();
      const stats = snapshot;
      let displayPassphrase = quickState.passphrase;
      if (!displayPassphrase || regenerate) {
        displayPassphrase = generateQuickPassphrase();
      }

      const compactPassphrase = ensureQuickPassphrase(displayPassphrase);
      const payload = await encodeQuickPayload(snapshot, compactPassphrase);

      quickState.passphrase = formatQuickPassphrase(compactPassphrase);
      quickState.payload = payload;
      quickState.stats = stats;

      if (quickPassphraseLabel) {
        quickPassphraseLabel.textContent = quickState.passphrase;
      }
      if (quickPayloadTextarea) {
        quickPayloadTextarea.value = payload;
      }
      await renderQrCode(quickCanvas, payload);

      if (quickStatus) {
        if (stats && stats.sites) {
          const versions = countVersions(stats);
          quickStatus.textContent = `Bundle includes ${stats.sites} site${stats.sites === 1 ? '' : 's'} and ${versions} version${versions === 1 ? '' : 's'}. Share only after the receiver confirms the passphrase.`;
          quickStatus.className = 'sync-status sync-status--success';
        } else {
          quickStatus.textContent = 'No registry entries yet. The passphrase still protects future syncs.';
          quickStatus.className = 'sync-status';
        }
      }
    } catch (error) {
      if (quickStatus) {
        quickStatus.textContent = `Failed to prepare bundle: ${error.message}`;
        quickStatus.className = 'sync-status sync-status--error';
      }
      if (quickCanvas) clearCanvas(quickCanvas);
    } finally {
      isPreparingQuickBundle = false;
    }
  }

  async function handleCopyOffer() {
    if (!sendState.offerPayload) return;
    await copyToClipboard(sendState.offerPayload, copyOfferBtn);
  }

  async function handleCopyFinal() {
    if (!sendState.finalPayload) return;
    await copyToClipboard(sendState.finalPayload, copyFinalBtn);
  }

  async function handleCopyResponse() {
    if (!receiveState.responsePayload) return;
    await copyToClipboard(receiveState.responsePayload, copyResponseBtn);
  }

  async function handleCopyQuickPassphrase() {
    if (!quickState.passphrase) return;
    await copyToClipboard(quickState.passphrase, quickCopyPassphraseBtn);
  }

  async function handleCopyQuickPayload() {
    if (!quickState.payload) return;
    await copyToClipboard(quickState.payload, quickCopyPayloadBtn);
  }

  function handleQuickRegenerate() {
    void prepareQuickBundle({ regenerate: true });
  }

  async function handleProcessResponse() {
    if (!responseInput) return;
    const raw = responseInput.value.trim();
    if (!raw) {
      updateSendStatus('Paste the receiver\'s response payload first.', true);
      return;
    }

    if (!sendState.keyPair || !sendState.sessionId || !sendState.snapshot) {
      updateSendStatus('Offer session missing. Regenerate and start again.', true);
      return;
    }

    let envelope;
    try {
      envelope = decodeEnvelope(raw);
    } catch (error) {
      updateSendStatus(error.message, true);
      return;
    }

    if (envelope.t !== 'response') {
      updateSendStatus('Payload is not a response envelope.', true);
      return;
    }

    if (envelope.session !== sendState.sessionId) {
      updateSendStatus('Response session does not match the active offer.', true);
      return;
    }

    if (!envelope.receiverPub) {
      updateSendStatus('Response missing receiver public key.', true);
      return;
    }

    try {
      const receiverKey = await importRawPublicKey(fromBase64(envelope.receiverPub));
      const secretBytes = await deriveSharedSecret(sendState.keyPair.privateKey, receiverKey);
      const proof = await deriveProof(secretBytes, sendState.sessionId);
      if (envelope.proof !== proof) {
        updateSendStatus('Response integrity check failed. Ask the receiver to regenerate.', true);
        return;
      }

      const code = await derivePairingCode(secretBytes, sendState.sessionId);
      const keySalt = crypto.getRandomValues(new Uint8Array(32));
      const aesKey = await deriveAesKey(secretBytes, keySalt);
      const { ciphertext, iv, digest } = await encryptSnapshot(sendState.snapshot, aesKey);

      const dataEnvelope = {
        v: PAYLOAD_VERSION,
        t: 'data',
        session: sendState.sessionId,
        iv: toBase64(iv),
        c: toBase64(ciphertext),
        h: toBase64(digest),
        salt: toBase64(keySalt),
        auth: code,
        meta: {
          exportedAt: sendState.snapshot.exportedAt,
          sites: sendState.stats?.sites || 0,
          versions: countVersions(sendState.stats)
        }
      };

      const encodedData = encodeEnvelope(dataEnvelope);
      sendState.finalPayload = encodedData;
      sendState.code = code;

      if (sessionCodeLabel) sessionCodeLabel.textContent = code;
      if (finalTextarea) finalTextarea.value = encodedData;
      await renderQrCode(finalCanvas, encodedData);
      updateSendStatus(`Ready to share encrypted bundle. Confirm code ${code} with the receiver before sending.`, false);
    } catch (error) {
      updateSendStatus(`Failed to process response: ${error.message}`, true);
    }
  }

  async function handleProcessOffer() {
    if (!offerInput) return;
    const raw = offerInput.value.trim();
    if (!raw) {
      updateReceiveStatus('Paste the offer payload from the sender.', true);
      return;
    }

    let envelope;
    try {
      envelope = decodeEnvelope(raw);
    } catch (error) {
      updateReceiveStatus(error.message, true);
      return;
    }

    if (envelope.t !== 'offer') {
      updateReceiveStatus('Payload is not a pairing offer.', true);
      return;
    }

    if (!envelope.senderPub) {
      updateReceiveStatus('Offer missing sender public key.', true);
      return;
    }

    try {
      const senderKey = await importRawPublicKey(fromBase64(envelope.senderPub));
      const keyPair = await crypto.subtle.generateKey(
        { name: 'ECDH', namedCurve: 'P-256' },
        false,
        ['deriveBits', 'deriveKey']
      );
      const secretBytes = await deriveSharedSecret(keyPair.privateKey, senderKey);
      const proof = await deriveProof(secretBytes, envelope.session);
      const code = await derivePairingCode(secretBytes, envelope.session);
      const receiverPubBytes = new Uint8Array(await crypto.subtle.exportKey('raw', keyPair.publicKey));

      const responseEnvelope = {
        v: PAYLOAD_VERSION,
        t: 'response',
        session: envelope.session,
        receiverPub: toBase64(receiverPubBytes),
        proof
      };

      const encodedResponse = encodeEnvelope(responseEnvelope);

      receiveState.keyPair = keyPair;
      receiveState.sessionId = envelope.session;
      receiveState.secretBytes = secretBytes;
      receiveState.code = code;
      receiveState.responsePayload = encodedResponse;

      if (receiverCodeLabel) receiverCodeLabel.textContent = code;
      if (responseTextarea) responseTextarea.value = encodedResponse;
      await renderQrCode(responseCanvas, encodedResponse);
      updateReceiveStatus('Share this response with the sender, then wait for the final payload.', false);
    } catch (error) {
      resetReceiveState();
      updateReceiveStatus(`Failed to process offer: ${error.message}`, true);
    }
  }

  async function handleImport() {
    if (!finalInput) return;
    const rawPayload = finalInput.value.trim();
    if (!rawPayload) {
      updateReceiveStatus('Paste the final payload from the sender.', true);
      return;
    }

    if (!receiveState.sessionId || !receiveState.secretBytes) {
      updateReceiveStatus('Pairing not ready. Process the offer first.', true);
      return;
    }

    let envelope;
    try {
      envelope = decodeEnvelope(rawPayload);
    } catch (error) {
      updateReceiveStatus(error.message, true);
      return;
    }

    if (envelope.t !== 'data') {
      updateReceiveStatus('Payload is not the final data bundle.', true);
      return;
    }

    if (envelope.session !== receiveState.sessionId) {
      updateReceiveStatus('Session mismatch. Ensure you are importing the matching payload.', true);
      return;
    }

    if (!envelope.iv || !envelope.c) {
      updateReceiveStatus('Payload missing encryption fields.', true);
      return;
    }

    if (!envelope.salt) {
      updateReceiveStatus('Payload missing key derivation salt.', true);
      return;
    }

    try {
      const expectedCode = await derivePairingCode(receiveState.secretBytes, receiveState.sessionId);

      if (!confirmCodeInput) {
        updateReceiveStatus('Pairing code confirmation input missing.', true);
        return;
      }

      const typedCode = confirmCodeInput.value.replace(/\s+/g, '');
      if (!typedCode) {
        updateReceiveStatus('Enter the pairing code you heard from the sender.', true);
        return;
      }

      if (!/^\d{8}$/.test(typedCode)) {
        updateReceiveStatus('Pairing codes are 8 digits. Double-check and try again.', true);
        return;
      }

      if (typedCode !== expectedCode) {
        updateReceiveStatus('The entered pairing code does not match this session.', true);
        return;
      }

      if (envelope.auth !== expectedCode) {
        updateReceiveStatus('Received payload failed the pairing code check. Rejecting payload.', true);
        return;
      }

      const aesKey = await deriveAesKey(receiveState.secretBytes, fromBase64(envelope.salt));

      const snapshot = await decryptSnapshot(
        {
          iv: fromBase64(envelope.iv),
          ciphertext: fromBase64(envelope.c),
          digest: envelope.h ? fromBase64(envelope.h) : null
        },
        aesKey
      );

      const { importedSites, importedVersions } = await importRegistrySnapshot(snapshot);
      updateReceiveStatus(`✅ Imported ${importedVersions} version${importedVersions === 1 ? '' : 's'} across ${importedSites} site${importedSites === 1 ? '' : 's'}.`, false);
      finalInput.value = '';
      confirmCodeInput.value = '';

      if (typeof refreshHistoryList === 'function') {
        const searchValue = document.getElementById('searchHistory')?.value?.trim() || '';
        await refreshHistoryList(searchValue);
      }
      if (typeof updateStorageInfo === 'function') {
        await updateStorageInfo();
      }
    } catch (error) {
      updateReceiveStatus(`❌ Import failed: ${error.message}`, true);
    }
  }

  async function handleQuickImport() {
    if (!quickInputTextarea || !quickPassphraseInput) return;

    const rawPassphrase = quickPassphraseInput.value;
    let compactPassphrase;
    try {
      compactPassphrase = ensureQuickPassphrase(rawPassphrase);
    } catch (error) {
      updateQuickImportStatus(error.message, true);
      return;
    }

    const rawPayload = quickInputTextarea.value.trim();
    if (!rawPayload) {
      updateQuickImportStatus('Paste the encrypted bundle from the sender.', true);
      return;
    }

    let envelope;
    try {
      envelope = decodeQuickPayload(rawPayload);
    } catch (error) {
      updateQuickImportStatus(error.message, true);
      return;
    }

    try {
      const snapshot = await decryptQuickPayload(envelope, compactPassphrase);
      const { importedSites, importedVersions } = await importRegistrySnapshot(snapshot);
      updateQuickImportStatus(`✅ Imported ${importedVersions} version${importedVersions === 1 ? '' : 's'} across ${importedSites} site${importedSites === 1 ? '' : 's'}.`, false);
      quickInputTextarea.value = '';
      quickPassphraseInput.value = '';

      if (typeof refreshHistoryList === 'function') {
        const searchValue = document.getElementById('searchHistory')?.value?.trim() || '';
        await refreshHistoryList(searchValue);
      }
      if (typeof updateStorageInfo === 'function') {
        await updateStorageInfo();
      }
    } catch (error) {
      updateQuickImportStatus(`❌ Import failed: ${error.message}`, true);
    }
  }

  function updateSendStatus(message, isError) {
    if (!sendStatus) return;
    sendStatus.textContent = message;
    sendStatus.className = `sync-status${isError ? ' sync-status--error' : ' sync-status--success'}`;
  }

  function updateReceiveStatus(message, isError) {
    if (!importStatus) return;
    importStatus.textContent = message;
    importStatus.className = `sync-status${isError ? ' sync-status--error' : ' sync-status--success'}`;
  }

  function updateQuickImportStatus(message, isError) {
    if (!quickImportStatus) return;
    quickImportStatus.textContent = message;
    quickImportStatus.className = `sync-status${isError ? ' sync-status--error' : ' sync-status--success'}`;
  }

  function resetSendState() {
    sendState.keyPair = null;
    sendState.sessionId = '';
    sendState.snapshot = null;
    sendState.stats = null;
    sendState.code = '';
    sendState.offerPayload = '';
    sendState.finalPayload = '';
  }

  function resetReceiveState() {
    receiveState.keyPair = null;
    receiveState.sessionId = '';
    receiveState.secretBytes = null;
    receiveState.code = '';
    receiveState.responsePayload = '';
  }

  function resetQuickState() {
    quickState.passphrase = '';
    quickState.payload = '';
    quickState.stats = null;
  }

  syncBtn.addEventListener('click', () => openModal('send'));
  closeBtn?.addEventListener('click', closeModal);
  modal.addEventListener('click', event => {
    if (event.target === modal) closeModal();
  });
  flowButtons.forEach(button => button.addEventListener('click', () => switchFlow(button.dataset.flow)));
  modeButtons.forEach(button => button.addEventListener('click', () => switchMode(button.dataset.mode)));
  regenerateBtn?.addEventListener('click', prepareSendOffer);
  copyOfferBtn?.addEventListener('click', handleCopyOffer);
  copyFinalBtn?.addEventListener('click', handleCopyFinal);
  copyResponseBtn?.addEventListener('click', handleCopyResponse);
  quickCopyPassphraseBtn?.addEventListener('click', handleCopyQuickPassphrase);
  quickRegenerateBtn?.addEventListener('click', handleQuickRegenerate);
  quickCopyPayloadBtn?.addEventListener('click', handleCopyQuickPayload);
  processResponseBtn?.addEventListener('click', handleProcessResponse);
  processOfferBtn?.addEventListener('click', handleProcessOffer);
  importBtn?.addEventListener('click', handleImport);
  quickImportBtn?.addEventListener('click', handleQuickImport);
}

export { encodeEnvelope, decodeEnvelope };

function countVersions(stats) {
  if (!stats || !Array.isArray(stats.entries)) return 0;
  return stats.entries.reduce((total, entry) => total + (entry.versions?.length || 0), 0);
}

function generateSessionId() {
  const bytes = crypto.getRandomValues(new Uint8Array(10));
  return Array.from(bytes)
    .map(byte => byte.toString(16).padStart(2, '0'))
    .join('')
    .slice(0, 20);
}

async function encodeQuickPayload(snapshot, passphrase) {
  const salt = crypto.getRandomValues(new Uint8Array(16));
  const iv = crypto.getRandomValues(new Uint8Array(12));
  const aesKey = await deriveQuickAesKey(passphrase, salt, QUICK_KDF_ITERATIONS);
  const plaintext = textEncoder.encode(JSON.stringify(snapshot));
  const ciphertext = new Uint8Array(await crypto.subtle.encrypt({ name: 'AES-GCM', iv }, aesKey, plaintext));

  const envelope = {
    v: PAYLOAD_VERSION,
    t: 'quick',
    iter: QUICK_KDF_ITERATIONS,
    salt: toBase64(salt),
    iv: toBase64(iv),
    c: toBase64(ciphertext)
  };

  return `${QUICK_PREFIX}${encodeText(JSON.stringify(envelope))}`;
}

function decodeEnvelope(payload) {
  const cleaned = payload.trim();
  const knownPrefixes = [SYNC_PREFIX, ...LEGACY_SYNC_PREFIXES];
  const detectedPrefix = knownPrefixes.find(prefix => cleaned.startsWith(prefix));
  if (!detectedPrefix) {
    throw new Error('Invalid payload format. Expecting QR data from PasswordGen.');
  }

  const encoded = cleaned.slice(detectedPrefix.length).replace(/\s+/g, '');
  let json;
  try {
    json = decodeText(encoded);
  } catch (error) {
    throw new Error('Payload data is corrupted or incomplete.');
  }

  let envelope;
  try {
    envelope = JSON.parse(json);
  } catch (error) {
    throw new Error('Failed to parse payload JSON.');
  }

  if (!envelope || envelope.v !== PAYLOAD_VERSION) {
    throw new Error('Unsupported payload version.');
  }

  return envelope;
}

function decodeQuickPayload(payload) {
  const cleaned = payload.trim();
  if (!cleaned.startsWith(QUICK_PREFIX)) {
    throw new Error('Payload is not a quick transfer bundle.');
  }

  const encoded = cleaned.slice(QUICK_PREFIX.length).replace(/\s+/g, '');
  let json;
  try {
    json = decodeText(encoded);
  } catch (error) {
    throw new Error('Payload data is corrupted or incomplete.');
  }

  let envelope;
  try {
    envelope = JSON.parse(json);
  } catch (error) {
    throw new Error('Failed to parse payload JSON.');
  }

  if (!envelope || envelope.v !== PAYLOAD_VERSION || envelope.t !== 'quick') {
    throw new Error('Payload is not a quick transfer bundle.');
  }

  return envelope;
}

function encodeEnvelope(envelope) {
  return `${SYNC_PREFIX}${encodeText(JSON.stringify(envelope))}`;
}

async function deriveQuickAesKey(passphrase, saltBytes, iterations) {
  const passphraseBytes = textEncoder.encode(passphrase);
  const baseKey = await crypto.subtle.importKey('raw', passphraseBytes, 'PBKDF2', false, ['deriveBits']);
  const bits = await crypto.subtle.deriveBits(
    {
      name: 'PBKDF2',
      hash: 'SHA-256',
      salt: saltBytes,
      iterations
    },
    baseKey,
    256
  );
  return crypto.subtle.importKey('raw', bits, { name: 'AES-GCM', length: 256 }, false, ['encrypt', 'decrypt']);
}

async function decryptQuickPayload(envelope, passphrase) {
  if (!envelope || envelope.t !== 'quick') {
    throw new Error('Payload is not a quick transfer bundle.');
  }
  if (!envelope.salt || !envelope.iv || !envelope.c) {
    throw new Error('Payload missing encryption fields.');
  }

  const salt = fromBase64(envelope.salt);
  const iv = fromBase64(envelope.iv);
  const ciphertext = fromBase64(envelope.c);
  const iterations = typeof envelope.iter === 'number' && envelope.iter > 0 ? envelope.iter : QUICK_KDF_ITERATIONS;
  const aesKey = await deriveQuickAesKey(passphrase, salt, iterations);

  try {
    const decrypted = await crypto.subtle.decrypt({ name: 'AES-GCM', iv }, aesKey, ciphertext);
    return JSON.parse(textDecoder.decode(new Uint8Array(decrypted)));
  } catch (error) {
    throw new Error('Unable to decrypt payload. Double-check the passphrase and try again.');
  }
}

function ensureQuickPassphrase(value) {
  const compact = compactQuickPassphrase(value);
  if (compact.length < QUICK_MIN_PASSPHRASE_LENGTH) {
    throw new Error(`Passphrase must include at least ${QUICK_MIN_PASSPHRASE_LENGTH} characters (four groups).`);
  }
  return compact;
}

function compactQuickPassphrase(value) {
  return (value || '').replace(/[^0-9A-Z]/gi, '').toUpperCase();
}

function formatQuickPassphrase(compact) {
  return compact.match(/.{1,4}/g)?.join('-') || compact;
}

function generateQuickPassphrase() {
  const bytes = crypto.getRandomValues(new Uint8Array(10));
  const compact = base32Encode(bytes).slice(0, QUICK_MIN_PASSPHRASE_LENGTH);
  return formatQuickPassphrase(compact);
}

async function deriveSharedSecret(privateKey, publicKey) {
  const bits = await crypto.subtle.deriveBits(
    { name: 'ECDH', public: publicKey },
    privateKey,
    256
  );
  return new Uint8Array(bits);
}

async function deriveKeyMaterial(secretBytes, saltBytes, info, length) {
  const baseKey = await crypto.subtle.importKey('raw', secretBytes, 'HKDF', false, ['deriveBits']);
  const infoBytes = typeof info === 'string' ? textEncoder.encode(info) : info;
  const bits = await crypto.subtle.deriveBits(
    {
      name: 'HKDF',
      hash: 'SHA-256',
      salt: saltBytes,
      info: infoBytes
    },
    baseKey,
    length * 8
  );
  return new Uint8Array(bits);
}

async function deriveAesKey(secretBytes, saltBytes) {
  const material = await deriveKeyMaterial(secretBytes, saltBytes, 'passgen:sync:aes', 32);
  return crypto.subtle.importKey('raw', material, { name: 'AES-GCM', length: 256 }, false, ['encrypt', 'decrypt']);
}

async function deriveProof(secretBytes, sessionId) {
  const salt = textEncoder.encode(`passgen:sync:proof:${sessionId}`);
  const material = await deriveKeyMaterial(secretBytes, salt, 'passgen:sync:proof', 32);
  return toBase64(material);
}

async function derivePairingCode(secretBytes, sessionId) {
  const salt = textEncoder.encode(`passgen:sync:code:${sessionId}`);
  const material = await deriveKeyMaterial(secretBytes, salt, 'passgen:sync:code', 4);
  let value = 0n;
  for (const byte of material) {
    value = (value << 8n) | BigInt(byte);
  }
  const codeNumber = Number(value % 100000000n);
  return codeNumber.toString().padStart(8, '0');
}

async function encryptSnapshot(snapshot, aesKey) {
  const plaintext = textEncoder.encode(JSON.stringify(snapshot));
  const iv = crypto.getRandomValues(new Uint8Array(12));
  const ciphertext = await crypto.subtle.encrypt({ name: 'AES-GCM', iv }, aesKey, plaintext);
  const digest = await crypto.subtle.digest('SHA-256', plaintext);
  return { ciphertext: new Uint8Array(ciphertext), iv, digest: new Uint8Array(digest) };
}

async function decryptSnapshot({ iv, ciphertext, digest }, aesKey) {
  try {
    const decrypted = await crypto.subtle.decrypt({ name: 'AES-GCM', iv }, aesKey, ciphertext);
    const plaintext = new Uint8Array(decrypted);
    if (digest) {
      const computed = new Uint8Array(await crypto.subtle.digest('SHA-256', plaintext));
      if (!compareBytes(digest, computed)) {
        throw new Error('Integrity check failed.');
      }
    }
    return JSON.parse(textDecoder.decode(plaintext));
  } catch (error) {
    throw new Error(error.message || 'Unable to decrypt payload.');
  }
}

async function renderQrCode(canvas, value) {
  if (!canvas) return;
  if (!value) {
    clearCanvas(canvas);
    return;
  }

  if (
    typeof QRCode === 'undefined' ||
    typeof QRCode.toCanvas !== 'function' ||
    typeof QRCode.create !== 'function'
  ) {
    const context = canvas.getContext('2d');
    if (context) {
      context.clearRect(0, 0, canvas.width || 220, canvas.height || 220);
      context.font = '14px monospace';
      context.fillText('QR unavailable', 10, 20);
    }
    return;
  }

  const config = selectQrRenderConfig(value);

  return new Promise((resolve, reject) => {
    QRCode.toCanvas(
      canvas,
      value,
<<<<<<< HEAD
      {
        margin: config.margin,
        scale: config.scale,
        errorCorrectionLevel: config.errorCorrectionLevel
      },
=======
      { width: 320, margin: 6, minScale: 5, errorCorrectionLevel: 'Q' },
>>>>>>> d0fa1153
      error => {
        if (error) {
          reject(error);
          return;
        }
        canvas.dataset.qrModules = String(config.moduleCount);
        canvas.dataset.qrLevel = config.errorCorrectionLevel;
        if (typeof canvas.setAttribute === 'function') {
          canvas.setAttribute(
            'aria-label',
            `QR code with ${config.moduleCount}×${config.moduleCount} modules using ${config.errorCorrectionLevel}-level error correction`
          );
        }
        resolve();
      }
    );
  });
}

function selectQrRenderConfig(value) {
  const levels = ['M', 'Q', 'L'];
  const maxDenseModules = 135;
  const maxCanvasSize = 640;
  const configs = [];
  let lastError = null;

  for (const level of levels) {
    try {
      const qr = QRCode.create(value, { errorCorrectionLevel: level });
      const moduleCount = qr.getModuleCount();
      configs.push({ level, moduleCount });
      if (moduleCount <= maxDenseModules) {
        break;
      }
    } catch (error) {
      lastError = error;
    }
  }

  if (!configs.length) {
    if (lastError && /code length overflow/i.test(lastError.message)) {
      throw new Error('Payload exceeds the maximum QR capacity. Copy the payload instead.');
    }
    throw lastError || new Error('Unable to encode payload.');
  }

  const selected =
    configs.find(config => config.moduleCount <= maxDenseModules) || configs[configs.length - 1];

  let margin = selected.moduleCount > 120 ? 6 : 5;
  let preferredScale = 6;

  if (selected.moduleCount > 150) {
    preferredScale = 4;
  } else if (selected.moduleCount > 110) {
    preferredScale = 5;
  }

  const totalModules = selected.moduleCount + margin * 2;
  const maxScale = Math.max(4, Math.floor(maxCanvasSize / totalModules));
  const scale = Math.max(4, Math.min(preferredScale, maxScale));

  return {
    margin,
    scale,
    errorCorrectionLevel: selected.level,
    moduleCount: selected.moduleCount
  };
}

function clearCanvas(canvas) {
  const context = canvas.getContext('2d');
  if (context) {
    context.clearRect(0, 0, canvas.width || 220, canvas.height || 220);
  }
  if (canvas.dataset) {
    delete canvas.dataset.qrModules;
    delete canvas.dataset.qrLevel;
  }
  if (typeof canvas.removeAttribute === 'function') {
    canvas.removeAttribute('aria-label');
  }
}

let syncToastTimer = null;

function showSyncToast(message, { tone = 'error', duration = 4000 } = {}) {
  const toast = document.getElementById('syncToast');
  if (!toast) return;

  toast.textContent = message;
  toast.classList.remove('sync-toast--success', 'sync-toast--error');
  toast.classList.add(tone === 'success' ? 'sync-toast--success' : 'sync-toast--error');
  toast.classList.add('sync-toast--visible');

  clearTimeout(syncToastTimer);
  syncToastTimer = setTimeout(() => {
    toast.classList.remove('sync-toast--visible');
  }, duration);
}

async function copyToClipboard(value, button) {
  if (!navigator.clipboard || typeof navigator.clipboard.writeText !== 'function') {
    showSyncToast('Clipboard access is unavailable. Please copy the payload manually.', { tone: 'error' });
    if (button) {
      const original = button.textContent;
      button.textContent = 'Copy unavailable';
      setTimeout(() => {
        button.textContent = original;
      }, 2500);
    }
    return;
  }

  try {
    await navigator.clipboard.writeText(value);
    if (button) {
      button.classList.add('sync-actions__success');
      const original = button.textContent;
      button.textContent = 'Copied!';
      setTimeout(() => {
        button.classList.remove('sync-actions__success');
        button.textContent = original;
      }, 2500);
    }
  } catch (error) {
    showSyncToast('Failed to copy to clipboard. Please copy the payload manually.', { tone: 'error' });
    if (button) {
      const original = button.textContent;
      button.textContent = 'Copy failed';
      setTimeout(() => {
        button.textContent = original;
      }, 2500);
    }
  }
}

function encodeText(value) {
  const bytes = textEncoder.encode(value);
  return base32Encode(bytes);
}

function decodeText(value) {
  const sanitized = value.replace(/\s+/g, '');
  const base32Candidate = sanitized.toUpperCase();
  if (base32Pattern.test(base32Candidate)) {
    try {
      const decoded = base32Decode(base32Candidate);
      return textDecoder.decode(decoded);
    } catch (error) {
      // Fall through to legacy decoding on failure.
    }
  }

  const binary = atob(sanitized);
  const percentEncoded = Array.from(binary)
    .map(char => `%${char.charCodeAt(0).toString(16).padStart(2, '0')}`)
    .join('');
  return decodeURIComponent(percentEncoded);
}

const base32Alphabet = '0123456789ABCDEFGHJKMNPQRSTVWXYZ';
const base32Lookup = base32Alphabet.split('').reduce((lookup, char, index) => {
  lookup[char] = index;
  return lookup;
}, {});
const base32Pattern = /^[0-9A-Z]+$/;

function base32Encode(bytes) {
  if (!bytes || !bytes.length) return '';

  let output = '';
  let buffer = 0;
  let bitsLeft = 0;

  for (let i = 0; i < bytes.length; i += 1) {
    buffer = (buffer << 8) | bytes[i];
    bitsLeft += 8;

    while (bitsLeft >= 5) {
      bitsLeft -= 5;
      output += base32Alphabet[(buffer >> bitsLeft) & 0x1f];
    }
  }

  if (bitsLeft > 0) {
    output += base32Alphabet[(buffer << (5 - bitsLeft)) & 0x1f];
  }

  return output;
}

function base32Decode(value) {
  if (!value) return new Uint8Array(0);

  let buffer = 0;
  let bitsLeft = 0;
  const bytes = [];

  for (let i = 0; i < value.length; i += 1) {
    const char = value[i];
    const val = base32Lookup[char];
    if (val === undefined) {
      throw new Error(`Invalid base32 character: ${char}`);
    }

    buffer = (buffer << 5) | val;
    bitsLeft += 5;

    if (bitsLeft >= 8) {
      bitsLeft -= 8;
      bytes.push((buffer >> bitsLeft) & 0xff);
    }
  }

  const mask = (1 << bitsLeft) - 1;
  if (bitsLeft > 0 && (buffer & mask) !== 0) {
    throw new Error('Excess padding bits detected in base32 input.');
  }

  return new Uint8Array(bytes);
}

function toBase64(buffer) {
  const bytes = buffer instanceof ArrayBuffer ? new Uint8Array(buffer) : buffer;
  let binary = '';
  bytes.forEach(byte => {
    binary += String.fromCharCode(byte);
  });
  return btoa(binary);
}

function fromBase64(value) {
  const binary = atob(value);
  const bytes = new Uint8Array(binary.length);
  for (let i = 0; i < binary.length; i += 1) {
    bytes[i] = binary.charCodeAt(i);
  }
  return bytes;
}

async function importRawPublicKey(bytes) {
  return crypto.subtle.importKey('raw', bytes, { name: 'ECDH', namedCurve: 'P-256' }, false, []);
}

function compareBytes(a, b) {
  if (a.length !== b.length) return false;
  for (let i = 0; i < a.length; i += 1) {
    if (a[i] !== b[i]) return false;
  }
  return true;
}<|MERGE_RESOLUTION|>--- conflicted
+++ resolved
@@ -1,13 +1,7 @@
 import { exportRegistrySnapshot, importRegistrySnapshot } from './storage.js';
 
-<<<<<<< HEAD
-const SYNC_PREFIX = 'PGENSYNC-';
-const QUICK_PREFIX = 'PGENQUICK-';
-const LEGACY_SYNC_PREFIXES = ['PGENSYNC:', 'passgen-sync:'];
-=======
 const SYNC_PREFIX = 'PGENSYNC:';
 const LEGACY_SYNC_PREFIXES = ['passgen-sync:'];
->>>>>>> d0fa1153
 const PAYLOAD_VERSION = 2;
 const QUICK_KDF_ITERATIONS = 200000;
 const QUICK_MIN_PASSPHRASE_LENGTH = 16;
@@ -996,15 +990,7 @@
     QRCode.toCanvas(
       canvas,
       value,
-<<<<<<< HEAD
-      {
-        margin: config.margin,
-        scale: config.scale,
-        errorCorrectionLevel: config.errorCorrectionLevel
-      },
-=======
       { width: 320, margin: 6, minScale: 5, errorCorrectionLevel: 'Q' },
->>>>>>> d0fa1153
       error => {
         if (error) {
           reject(error);
