--- conflicted
+++ resolved
@@ -18,28 +18,10 @@
   box-sizing: border-box;
 }
 
-<<<<<<< HEAD
-.app-header {
-  position: sticky;
-  top: 0;
-  background: inherit;
-  padding-block: 1rem;
-  padding-top: calc(1rem + env(safe-area-inset-top, 0px));
-  padding-bottom: calc(1rem + env(safe-area-inset-bottom, 0px));
-  z-index: 1;
-}
-
-.app-card {
-  background: #fff;
-  border-radius: 16px;
-  box-shadow: 0 12px 30px rgba(0, 0, 0, 0.08);
-  padding: clamp(1.25rem, 3vw, 1.75rem);
-=======
 @media (max-width: 600px) {
   .app-shell {
     padding-inline: clamp(0.75rem, 3vw, 1rem);
   }
->>>>>>> 376cfcf7
 }
 
 h2 {
