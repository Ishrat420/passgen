--- conflicted
+++ resolved
@@ -522,39 +522,6 @@
 .history-controls {
   display: flex;
   flex-direction: column;
-<<<<<<< HEAD
-  gap: 0.85rem;
-  margin-top: 1.2rem;
-  padding: 1rem 1.15rem;
-  border-radius: 20px;
-  border: 1px solid rgba(17, 17, 17, 0.18);
-  background: rgba(255, 255, 255, 0.55);
-  box-shadow: inset 0 0 0 1px rgba(17, 17, 17, 0.08);
-  font-family: 'JetBrains Mono', monospace;
-}
-
-.history-buttons {
-  display: grid;
-  gap: 0.75rem;
-  grid-template-columns: repeat(auto-fit, minmax(140px, 1fr));
-}
-
-.history-buttons button {
-  background: #f5f5f5;
-  color: #111;
-  border: 1px solid rgba(17, 17, 17, 0.35);
-  border-radius: 16px;
-  padding: 0.85rem 1rem;
-  font-size: 0.8rem;
-  font-family: 'JetBrains Mono', monospace;
-  font-weight: 600;
-  letter-spacing: 0.12em;
-  text-transform: uppercase;
-  cursor: pointer;
-  transition: background 0.2s ease, color 0.2s ease, border-color 0.2s ease,
-    box-shadow 0.2s ease, transform 0.2s ease;
-  box-shadow: 0 4px 10px -8px rgba(0, 0, 0, 0.25);
-=======
   gap: 0.75rem;
   margin-top: 1rem;
   background: #ffffff;
@@ -584,23 +551,10 @@
   line-height: 1.1;
   cursor: pointer;
   transition: border-color 0.2s ease, box-shadow 0.2s ease, transform 0.2s ease;
->>>>>>> a670c672
 }
 
 .history-buttons button:hover,
 .history-buttons button:focus-visible {
-<<<<<<< HEAD
-  background: #111;
-  color: #fff;
-  border-color: #111;
-  box-shadow: 0 10px 24px -18px rgba(0, 0, 0, 0.65);
-  transform: translateY(-1px);
-}
-
-.history-buttons button:focus-visible {
-  outline: 2px solid #111;
-  outline-offset: 3px;
-=======
   border-color: #b5b5b5;
   box-shadow: 0 6px 12px -10px rgba(17, 17, 17, 0.25);
   transform: translateY(-1px);
@@ -614,28 +568,16 @@
 .history-buttons button:focus-visible {
   outline: 2px solid #111;
   outline-offset: 2px;
->>>>>>> a670c672
 }
 
 .search-box {
   width: 100%;
   padding: 0.85rem 1rem;
   border-radius: 16px;
-<<<<<<< HEAD
-  border: 1px solid rgba(17, 17, 17, 0.25);
-  background: rgba(250, 250, 250, 0.85);
-  font-family: 'JetBrains Mono', monospace;
-  font-size: 0.85rem;
-  letter-spacing: 0.08em;
-  text-transform: uppercase;
-  color: #222;
-  box-shadow: inset 0 -1px 0 rgba(0, 0, 0, 0.08);
-=======
   border: 1px solid #dadada;
   background: #fafafa;
   font-family: inherit;
   font-size: 0.95rem;
->>>>>>> a670c672
   box-sizing: border-box;
 }
 
@@ -657,64 +599,6 @@
   padding: 0.5rem;
   max-height: 280px;
   overflow-y: auto;
-<<<<<<< HEAD
-  border-radius: 22px;
-  border: 1px solid rgba(17, 17, 17, 0.15);
-  background: rgba(255, 255, 255, 0.88);
-  backdrop-filter: blur(12px);
-  box-shadow: inset 0 0 0 1px rgba(255, 255, 255, 0.4);
-  font-family: 'JetBrains Mono', monospace;
-}
-
-.history-list .history-item {
-  position: relative;
-  display: grid;
-  grid-template-columns: minmax(0, 1fr) auto;
-  gap: clamp(0.9rem, 2.5vw, 1.25rem);
-  align-items: center;
-  padding: 1rem 1.2rem 1rem 1.75rem;
-  border-radius: 16px;
-  border: 1px solid transparent;
-  background: rgba(255, 255, 255, 0.65);
-  box-shadow: inset 0 0 0 1px rgba(17, 17, 17, 0.06);
-  margin-bottom: 0.65rem;
-  transition: transform 0.25s ease, background 0.25s ease, box-shadow 0.25s ease;
-}
-
-.history-list .history-item:last-child {
-  margin-bottom: 0.2rem;
-}
-
-.history-list .history-item::before {
-  content: attr(data-initial);
-  position: absolute;
-  left: 0.65rem;
-  top: 50%;
-  transform: translateY(-50%);
-  width: 1.5rem;
-  height: 1.5rem;
-  border-radius: 50%;
-  border: 1px solid rgba(17, 17, 17, 0.3);
-  background: rgba(17, 17, 17, 0.08);
-  color: rgba(17, 17, 17, 0.6);
-  font-size: 0.75rem;
-  letter-spacing: 0.06em;
-  display: inline-flex;
-  align-items: center;
-  justify-content: center;
-}
-
-.history-list .history-item:not([data-initial])::before {
-  display: none;
-}
-
-.history-list .history-item:hover,
-.history-list .history-item:focus-within {
-  transform: translateY(-2px);
-  background: rgba(255, 255, 255, 0.92);
-  box-shadow: 0 12px 24px -20px rgba(0, 0, 0, 0.6),
-    inset 0 0 0 1px rgba(17, 17, 17, 0.18);
-=======
   display: flex;
   flex-direction: column;
   gap: 0.75rem;
@@ -722,7 +606,6 @@
 
 .history-list li {
   list-style: none;
->>>>>>> a670c672
 }
 
 .history-item__content {
@@ -735,37 +618,6 @@
 .history-item__heading {
   display: flex;
   flex-wrap: wrap;
-<<<<<<< HEAD
-  gap: 0.5rem;
-  align-items: center;
-  margin-bottom: 0.15rem;
-  letter-spacing: 0.05em;
-  text-transform: uppercase;
-}
-
-.history-item__heading strong {
-  color: #111;
-  letter-spacing: 0.04em;
-  font-size: 1rem;
-}
-
-.history-item__algorithm {
-  font-size: 0.7rem;
-  padding: 0.15rem 0.6rem;
-  border-radius: 999px;
-  background: rgba(17, 17, 17, 0.08);
-  border: 1px solid rgba(17, 17, 17, 0.25);
-  color: #111;
-  letter-spacing: 0.12em;
-}
-
-.history-list small {
-  display: block;
-  color: #404040;
-  font-size: 0.75rem;
-  letter-spacing: 0.06em;
-  opacity: 0.9;
-=======
   gap: 0.45rem;
   align-items: center;
   justify-content: space-between;
@@ -853,61 +705,36 @@
 .history-item--empty:hover {
   border-color: rgba(17, 17, 17, 0.08);
   box-shadow: none;
->>>>>>> a670c672
 }
 
 .history-item__actions {
   display: inline-flex;
   align-items: center;
   gap: 0.4rem;
-<<<<<<< HEAD
-  justify-content: flex-end;
-=======
   margin-left: auto;
   flex-shrink: 0;
->>>>>>> a670c672
 }
 
 .history-action-btn {
   width: 2.2rem;
   height: 2.2rem;
-<<<<<<< HEAD
-  border-radius: 10px;
-  border: 1px solid rgba(17, 17, 17, 0.4);
-  background: rgba(255, 255, 255, 0.4);
-  color: #111;
-=======
   border-radius: 12px;
   border: 1px solid rgba(17, 17, 17, 0.12);
   background: #f6f6f6;
   color: #1e1e1e;
->>>>>>> a670c672
   display: inline-flex;
   align-items: center;
   justify-content: center;
   cursor: pointer;
-<<<<<<< HEAD
-  transition: background 0.25s ease, border-color 0.25s ease, transform 0.2s ease,
-    box-shadow 0.25s ease, color 0.25s ease;
-=======
   transition: border-color 0.2s ease, background 0.2s ease, transform 0.2s ease, box-shadow 0.2s ease;
->>>>>>> a670c672
 }
 
 .history-action-btn:hover,
 .history-action-btn:focus-visible {
-<<<<<<< HEAD
-  background: #111;
-  color: #fff;
-  border-color: #111;
-  box-shadow: 0 10px 24px -18px rgba(0, 0, 0, 0.7);
-  transform: translateY(-1px);
-=======
   background: #f0f0f0;
   border-color: rgba(17, 17, 17, 0.24);
   transform: translateY(-1px);
   box-shadow: 0 10px 18px -16px rgba(17, 17, 17, 0.35);
->>>>>>> a670c672
 }
 
 .history-action-btn:focus-visible {
